//  SIMULATION.rs
//    by Lut99
//
//  Created:
//    16 Apr 2024, 11:06:51
//  Last edited:
<<<<<<< HEAD
//    28 May 2024, 15:09:43
=======
//    29 May 2024, 13:42:38
>>>>>>> e1665e3b
//  Auto updated?
//    Yes
//
//  Description:
//!   Implements the main simulation loop that can run agents.
//

use std::any::type_name;
use std::cell::RefCell;
use std::collections::HashSet;
use std::convert::Infallible;
use std::error;
use std::fmt::{Display, Formatter, Result as FResult};
use std::rc::Rc;

use console::Style;
use justact_core::agents::{AgentPoll, RationalAgent};
use justact_core::auxillary::Identifiable;
use justact_core::policy::Extractor;
use justact_core::set::LocalSet;
use log::{debug, info};
use stackvec::StackVec;

use crate::agreements::GlobalAgreementsDictator;
use crate::interface::Interface;
use crate::statements::{GlobalStatements, Message, Target};
use crate::times::GlobalTimesDictator;


/***** ERROR *****/
/// Defines errors originating in the [`Simulation`].
#[derive(Debug)]
pub enum Error<E> {
    /// Some agent errored.
    AgentPoll { agent: String, err: E },
}
impl<E: Display> Display for Error<E> {
    fn fmt(&self, f: &mut Formatter<'_>) -> FResult {
        use Error::*;
        match self {
            AgentPoll { agent, .. } => write!(f, "Failed to poll agent {agent}"),
        }
    }
}
impl<E: 'static + error::Error> error::Error for Error<E> {
    fn source(&self) -> Option<&(dyn error::Error + 'static)> {
        use Error::*;
        match self {
            AgentPoll { err, .. } => Some(err),
        }
    }
}





/***** LIBRARY *****/
/// Runs a simulation with the given agents.
///
/// The simulation runs until all given agents are dead.
///
/// # Generics
/// - `A`: Some generic kind over the specific [`Agent`] required for this implementation. It is recommended to make some sum Agent type yourself that abstracts over the different ones if necessary.
#[derive(Debug)]
pub struct Simulation<A> {
    /// The (alive!) agents in the simulation.
    agents:    Vec<A>,
    /// A set of action (identifiers) of the ones we've already audited
    audited:   HashSet<String>,
    /// An interface we use to log whatever happens in pretty ways.
    interface: Rc<RefCell<Interface>>,

    /// The globally synchronized agreements.
    agrs:  GlobalAgreementsDictator,
    /// The globally synchronized timestamps.
    times: GlobalTimesDictator,
    /// The local statements.
    stmts: GlobalStatements,
}
impl<A> Simulation<A> {
    /// Creates a new Simulation with no agents registered yet.
    ///
    /// # Arguments
    /// - `dictator`: The agent that gets to update all globally synchronized agreements.
    ///
    /// # Returns
    /// An empty simulation that wouldn't run anything.
    #[inline]
    pub fn new(dictator: impl AsRef<str>) -> Self {
        let dictator: &str = dictator.as_ref();
        info!("Creating demo Simulation<{}>", type_name::<A>());

        // Build an interface with ourselves registered
        let mut interface: Interface = Interface::new();
        interface.register("<system>", Style::new().bold());

        // Create ourselves with that
        let interface: Rc<RefCell<Interface>> = Rc::new(RefCell::new(interface));
        Self {
            agrs: GlobalAgreementsDictator::new(dictator, interface.clone()),
            times: GlobalTimesDictator::new(dictator, interface.clone()),
            stmts: GlobalStatements::new(interface.clone()),
            agents: Vec::new(),
            audited: HashSet::new(),
            interface,
        }
    }

    /// Creates a new Simulation with no agents registered yet, but space to do so before re-allocation is triggered.
    ///
    /// # Arguments
    /// - `dictator`: The agent that gets to update all globally synchronized agreements.
    /// - `capacity`: The number of agents for which there should _at least_ be space.
    ///
    /// # Returns
    /// An empty simulation that wouldn't run anything but that has space for at least `capacity` agents.
    #[inline]
    pub fn with_capacity(dictator: impl AsRef<str>, capacity: usize) -> Self {
        let dictator: &str = dictator.as_ref();
        info!("Creating demo Simulation<{}> (with capacity '{}')", type_name::<A>(), capacity);

        // Build an interface with ourselves registered
        let mut interface: Interface = Interface::new();
        interface.register("<system>", Style::new().bold());

        // Create ourselves with that
        let interface: Rc<RefCell<Interface>> = Rc::new(RefCell::new(interface));
        Self {
            agrs: GlobalAgreementsDictator::new(dictator, interface.clone()),
            times: GlobalTimesDictator::new(dictator, interface.clone()),
            stmts: GlobalStatements::new(interface.clone()),
            agents: Vec::with_capacity(capacity),
            audited: HashSet::new(),
            interface,
        }
    }

    /// Builds a new Simulation with the given set of agents registered to it from the get-go.
    ///
    /// # Arguments
    /// - `dictator`: The agent that gets to update all globally synchronized agreements.
    /// - `agents`: Some list of `A`gents that should be registered right away.
    ///
    /// # Returns
    /// A Simulation with the given `agents` already registered in it.
    #[inline]
    pub fn with_agents(dictator: impl AsRef<str>, agents: impl IntoIterator<Item = A>) -> Self {
        let dictator: &str = dictator.as_ref();
        info!("Creating demo Simulation<{}> with agents", type_name::<A>());

        // Build an interface with ourselves registered
        let mut interface: Interface = Interface::new();
        interface.register("<system>", Style::new().bold());

        // Create agents out of the given iterator, logging as we go
        let agents: Vec<A> = agents
            .into_iter()
            .enumerate()
            .map(|(i, a)| {
                debug!("Registered agent {}", i);
                a
            })
            .collect();

        // Now built self
        let interface: Rc<RefCell<Interface>> = Rc::new(RefCell::new(interface));
        Self {
            agrs: GlobalAgreementsDictator::new(dictator, interface.clone()),
            times: GlobalTimesDictator::new(dictator, interface.clone()),
            stmts: GlobalStatements::new(interface.clone()),
            agents,
            audited: HashSet::new(),
            interface,
        }
    }
}
impl<A: Identifiable<Id = str>> Simulation<A> {
    /// Registers a new agent after creation.
    ///
    /// # Arguments
    /// - `agent`: The new `A`gent to register.
    /// - `style`: A [`Style`] that is used to format the agent's ID during logging.
    #[inline]
    pub fn register(&mut self, agent: impl Into<A>, style: Style) {
        debug!("Registered agent {}", self.agents.len());

        // Register the agent in the statements
        let agent: A = agent.into();
        self.stmts.register(&agent);

        // Register the agent in the interface
        self.interface.borrow_mut().register(agent.id(), style);

        // Put it in the simulation
        self.agents.push(agent.into());
    }
}
impl<A> Simulation<A>
where
    A: Identifiable<Id = str>,
    A: RationalAgent<Message = Message, Target = Target, Error = Infallible>,
{
    /// Polls all the agents in the simulation once.
    ///
    /// # Returns
    /// True if at least one agent is alive, or false otherwise.
    ///
    /// # Errors
    /// This function errors if any of the agents fails to communicate with the end-user or other agents.
    pub fn poll(&mut self) -> Result<bool, Error<<A as RationalAgent>::Error>> {
        let Self { agents, agrs, times, stmts, .. } = self;
        info!("Starting new agent iteration");

        // Iterate over the agents and only keep those that report they wanna be kept
        let mut agent_next: StackVec<64, A> = StackVec::new();
        for (i, mut agent) in agents.drain(..).enumerate() {
            debug!("Polling agent {}...", i);

            // Prepare calling the agent's poll method
            let id: String = agent.id().into();
            agrs.scope(&id, |agrs| {
                times.scope(&id, |times| {
                    stmts.scope(&id, |stmts| {
                        // Do the call then
                        match agent.poll(agrs, times, stmts) {
                            Ok(AgentPoll::Alive) => Ok(agent_next.push(agent)),
                            Ok(AgentPoll::Dead) => Ok(()),
                            Err(err) => Err(Error::AgentPoll { agent: id.clone(), err }),
                        }
                    })
                })
            })?;
        }

        // Now re-instante those kept and return whether we're done
        self.agents.extend(agent_next);
        Ok(!self.agents.is_empty())
    }

    /// Runs the simulation until no more agents are alive.
    ///
    /// # Errors
    /// This function errors if any of the agents fails to communicate with the end-user or other agents.
    #[inline]
<<<<<<< HEAD
    pub fn run<'s: 'p, 'p, P>(&'s mut self) -> Result<(), Error<A::Error>>
    where
        P: ExtractablePolicy<&'p Message>,
=======
    pub fn run<E>(&mut self) -> Result<(), Error<<A as RationalAgent>::Error>>
    where
        E: for<'e> Extractor<&'e Message>,
>>>>>>> e1665e3b
    {
        loop {
            // Run the next iteration
            let reiterate: bool = self.poll()?;

            // Run an audit
            debug!("Running audit on {} actions...", self.stmts.encts.values().map(LocalSet::len).sum::<usize>());
            for enct in self.stmts.encts.values().flat_map(LocalSet::iter) {
                // Audit if we haven't yet
                if !self.audited.contains(enct.id()) {
                    if let Err(expl) = enct.audit::<E, GlobalStatements, GlobalAgreementsDictator>(&self.stmts, &self.agrs) {
                        // Write the problem
                        self.interface.borrow().error_audit("<system>", enct, expl);
                    }
                    self.audited.insert(enct.id().into());
                }
            }

            // Stop if no agents are alive
            if !reiterate {
                return Ok(());
            }
        }
    }
}<|MERGE_RESOLUTION|>--- conflicted
+++ resolved
@@ -4,11 +4,7 @@
 //  Created:
 //    16 Apr 2024, 11:06:51
 //  Last edited:
-<<<<<<< HEAD
-//    28 May 2024, 15:09:43
-=======
-//    29 May 2024, 13:42:38
->>>>>>> e1665e3b
+//    29 May 2024, 14:04:25
 //  Auto updated?
 //    Yes
 //
@@ -254,15 +250,9 @@
     /// # Errors
     /// This function errors if any of the agents fails to communicate with the end-user or other agents.
     #[inline]
-<<<<<<< HEAD
-    pub fn run<'s: 'p, 'p, P>(&'s mut self) -> Result<(), Error<A::Error>>
-    where
-        P: ExtractablePolicy<&'p Message>,
-=======
     pub fn run<E>(&mut self) -> Result<(), Error<<A as RationalAgent>::Error>>
     where
         E: for<'e> Extractor<&'e Message>,
->>>>>>> e1665e3b
     {
         loop {
             // Run the next iteration
